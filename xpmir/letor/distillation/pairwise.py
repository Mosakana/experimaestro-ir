import sys
<<<<<<< HEAD
from typing import List
=======
from typing import Iterator, List
>>>>>>> d9da2f9c
import torch
from torch import nn
from torch.functional import Tensor
from experimaestro import Config, Param
from xpmir.letor.records import Document, PairwiseRecord, PairwiseRecords
from xpmir.letor.context import Loss
from xpmir.letor.trainers import TrainerContext, LossTrainer
<<<<<<< HEAD
from xpmir.utils.utils import batchiter
=======
from xpmir.utils import batchiter, foreach
>>>>>>> d9da2f9c
from .samplers import DistillationPairwiseSampler, PairwiseDistillationSample
import numpy as np
from xpmir.rankers import LearnableScorer


class DistillationPairwiseLoss(Config, nn.Module):
    weight: Param[float] = 1.0
    NAME = "?"

    def initialize(self, ranker: LearnableScorer):
        pass

    def process(
        self, student_scores: Tensor, teacher_scores: Tensor, info: TrainerContext
    ):
        loss = self.compute(student_scores, teacher_scores, info)
        info.add_loss(Loss(f"pairwise-{self.NAME}", loss, self.weight))

    def compute(
        self, student_scores: Tensor, teacher_scores: Tensor, context: TrainerContext
    ) -> torch.Tensor:
        """
        Compute the loss

        Arguments:

            student_scores: A (batch x 2) tensor
            teacher_scores: A (batch x 2) tensor
        """
        raise NotImplementedError()


class MSEDifferenceLoss(DistillationPairwiseLoss):
    """Computes the MSE between the score differences

    Compute ((student 1 - student 2) - (teacher 1 - teacher 2))**2
    """

    NAME = "delta-MSE"

    def initialize(self, ranker):
        super().initialize(ranker)
        self.loss = nn.MSELoss()

    def compute(
        self, student_scores: Tensor, teacher_scores: Tensor, info: TrainerContext
    ) -> torch.Tensor:
        return self.loss(
            student_scores[:, 1] - student_scores[:, 0],
            teacher_scores[:, 1] - teacher_scores[:, 0],
        )


class DistillationPairwiseTrainer(LossTrainer):
    """Pairwse trainer

    Arguments:

    lossfn: The loss function to use
    """

    sampler: Param[DistillationPairwiseSampler]

    lossfn: Param[DistillationPairwiseLoss]
    """The distillation pairwise batch function"""

    def initialize(
        self,
        random: np.random.RandomState,
        context: TrainerContext,
    ):
        super().initialize(random, context)
        self.lossfn.initialize(self.ranker)
        foreach(
            context.hooks(DistillationPairwiseLoss),
            lambda loss: loss.initialize(self.ranker),
        )
        self.sampler.initialize(random)
        self.train_iter = batchiter(self.batch_size, self.sampler.pairwise_iter())

    def iter_batches(self) -> Iterator[List[PairwiseDistillationSample]]:
        """Build a iterator over the batches of samples"""
        return self.train_iter

    def train_batch(
        self, samples: List[PairwiseDistillationSample], context: TrainerContext
    ):
        # Builds records and teacher score matrix
        teacher_scores = torch.empty(len(samples), 2)
        records = PairwiseRecords()
        for ix, sample in enumerate(samples):
            records.add(
                PairwiseRecord(
                    sample.query,
                    Document(None, sample.documents[0].content, None),
                    Document(None, sample.documents[1].content, None),
                )
            )
            teacher_scores[ix, 0] = sample.documents[0].score
            teacher_scores[ix, 1] = sample.documents[1].score

        # Get the next batch and compute the scores for each query/document
        scores = self.ranker(records, self.context).reshape(2, len(records)).T

        if torch.isnan(scores).any() or torch.isinf(scores).any():
            self.logger.error("nan or inf relevance score detected. Aborting.")
            sys.exit(1)

        # Call the losses (distillation, pairwise and pointwise)
        teacher_scores = teacher_scores.to(scores.device)
        self.lossfn.process(scores, teacher_scores, context)<|MERGE_RESOLUTION|>--- conflicted
+++ resolved
@@ -1,9 +1,5 @@
 import sys
-<<<<<<< HEAD
-from typing import List
-=======
 from typing import Iterator, List
->>>>>>> d9da2f9c
 import torch
 from torch import nn
 from torch.functional import Tensor
@@ -11,11 +7,7 @@
 from xpmir.letor.records import Document, PairwiseRecord, PairwiseRecords
 from xpmir.letor.context import Loss
 from xpmir.letor.trainers import TrainerContext, LossTrainer
-<<<<<<< HEAD
-from xpmir.utils.utils import batchiter
-=======
 from xpmir.utils import batchiter, foreach
->>>>>>> d9da2f9c
 from .samplers import DistillationPairwiseSampler, PairwiseDistillationSample
 import numpy as np
 from xpmir.rankers import LearnableScorer
