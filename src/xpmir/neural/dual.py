from typing import List, Optional
import torch
from experimaestro import Param
<<<<<<< HEAD
from xpmir.letor.batchers import Batcher
=======
from xpmir.distributed import DistributableModel
from xpmir.learning.batchers import Batcher
>>>>>>> f0486beb
from xpmir.neural import DualRepresentationScorer
from xpmir.rankers import Retriever
from xpmir.utils.utils import easylog, foreach
from xpmir.text.encoders import TextEncoder
from xpmir.learning.context import Loss, TrainerContext, TrainingHook
from xpmir.letor.metrics import ScalarMetric

logger = easylog()


class DualVectorListener(TrainingHook):
    """Listener called with the (vectorial) representation of queries and
    documents

    The hook is called just after the computation of documents and queries
    representations.

    This can be used for logging purposes, but more importantly, to add
    regularization losses such as the :class:`FlopsRegularizer` regularizer.
    """

    def __call__(
        self, context: TrainerContext, queries: torch.Tensor, documents: torch.Tensor
    ):
        """Hook handler

        Args:
            context (TrainerContext): The training context
            queries (torch.Tensor): The query vectors
            documents (torch.Tensor): The document vectors

        Raises:
            NotImplementedError: _description_
        """
        raise NotImplementedError(f"__call__ in {self.__class__}")


class DualVectorScorer(DualRepresentationScorer):
    """A scorer based on dual vectorial representations"""

    pass


class Dense(DualVectorScorer):
    """A scorer based on a pair of (query, document) dense vectors"""

    encoder: Param[TextEncoder]
    """The document (and potentially query) encoder"""

    query_encoder: Param[Optional[TextEncoder]]
    """The query encoder (optional, if not defined uses the query_encoder)"""

    def __validate__(self):
        super().__validate__()
        assert not self.encoder.static(), "The vocabulary should be learnable"

    def _initialize(self, random):
        self.encoder.initialize()
        if self.query_encoder:
            self.query_encoder.initialize()

    def score_product(self, queries, documents, info: Optional[TrainerContext]):
        return queries @ documents.T

    def score_pairs(self, queries, documents, info: TrainerContext):
        scores = (queries.unsqueeze(1) @ documents.unsqueeze(2)).squeeze(-1).squeeze(-1)

        # Apply the dual vector hook
        if info is not None:
            foreach(
                info.hooks(DualVectorListener),
                lambda hook: hook(info, queries, documents),
            )
        return scores

    @property
    def _query_encoder(self):
        return self.query_encoder or self.encoder

    @classmethod
    def from_sentence_transformers(cls, hf_id: str, **kwargs):
        """Creates a dense model from a Sentence transformer

        The list can be found on HuggingFace
        https://huggingface.co/models?library=sentence-transformers

        :param hf_id: The HuggingFace ID
        """
        from xpmir.text.huggingface import SentenceTransformerTextEncoder

        encoder = SentenceTransformerTextEncoder(hf_id)
        return cls(encoder, **kwargs)


class DenseBaseEncoder(TextEncoder):
    """A text encoder adapter for dense scorers (either query or document encoder)"""

    scorer: Param[Dense]

    def initialize(self):
        self.scorer.initialize(None)


class DenseDocumentEncoder(DenseBaseEncoder):
    @property
    def dimension(self):
        """Returns the dimension of the representation"""
        return self.scorer.encoder.dimension

    def forward(self, texts: List[str]) -> torch.Tensor:
        """Returns a matrix encoding the provided texts"""
        return self.scorer.encode_documents(texts)


class DenseQueryEncoder(DenseBaseEncoder):
    @property
    def dimension(self):
        """Returns the dimension of the representation"""
        return self.scorer._query_encoder.dimension

    def forward(self, texts: List[str]) -> torch.Tensor:
        """Returns a matrix encoding the provided texts"""
        return self.scorer.encode_queries(texts)


class CosineDense(Dense):
    """Dual model based on cosine similarity."""

    def encode_queries(self, texts):
        queries = (self.query_encoder or self.encoder)(texts)
        return queries / queries.norm(dim=1, keepdim=True)

    def encode_documents(self, texts):
        documents = self.encoder(texts)
        return documents / documents.norm(dim=1, keepdim=True)


class DotDense(Dense):
    """Dual model based on inner product."""

    def __validate__(self):
        super().__validate__()
        assert not self.encoder.static(), "The vocabulary should be learnable"

    def encode_queries(self, texts: List[str]):
        """Encode the different queries"""
        return self._query_encoder(texts)

    def encode_documents(self, texts: List[str]):
        """Encode the different documents"""
        return self.encoder(texts)

    def getRetriever(
        self, retriever: "Retriever", batch_size: int, batcher: Batcher, device=None
    ):
        from xpmir.rankers.full import FullRetrieverRescorer

        return FullRetrieverRescorer(
            documents=retriever.documents,
            scorer=self,
            batchsize=batch_size,
            batcher=batcher,
            device=device,
        )


class FlopsRegularizer(DualVectorListener):
    r"""The FLOPS regularizer computes

    .. math::

        FLOPS(q,d) = \lambda_q FLOPS(q) + \lambda_d FLOPS(d)

    where

    .. math::
        FLOPS(x) = \left( \frac{1}{d} \sum_{i=1}^d |x_i| \right)^2
    """
    lambda_q: Param[float]
    """Lambda for queries"""

    lambda_d: Param[float]
    """Lambda for documents"""

    @staticmethod
    def compute(x: torch.Tensor):
        # Computes the mean for each term
        y = x.abs().mean(0)
        # Returns the sum of squared means
        return y, (y * y).sum()

    def __call__(self, info: TrainerContext, queries, documents):
        # queries and documents are length x dimension
        # Assumes that all weights are positive
        assert info.metrics is not None

        # q of shape (dimension), flops_q of shape (1)
        q, flops_q = FlopsRegularizer.compute(queries)
        d, flops_d = FlopsRegularizer.compute(documents)

        flops = self.lambda_d * flops_d + self.lambda_q * flops_q
        info.add_loss(Loss("flops", flops, 1.0))

        info.metrics.add(ScalarMetric("flops", flops.item(), len(q)))
        info.metrics.add(ScalarMetric("flops_q", flops_q.item(), len(q)))
        info.metrics.add(ScalarMetric("flops_d", flops_d.item(), len(d)))

        with torch.no_grad():
            info.metrics.add(
                ScalarMetric(
                    "sparsity_q",
                    (queries != 0).sum().item() / (queries.shape[0] * queries.shape[1]),
                    len(q),
                )
            )
            info.metrics.add(
                ScalarMetric(
                    "sparsity_d",
                    (documents != 0).sum().item()
                    / (documents.shape[0] * documents.shape[1]),
                    len(d),
                )
            )


class ScheduledFlopsRegularizer(FlopsRegularizer):
    """
    The FLOPS regularizer where the lamdba_q and lambda_d varie according to the
    steps. The lambda values goes quadratic before the
    ```lamdba_warmup_steps```, and then remains constant
    """

    min_lambda_q: Param[float] = 0
    """Min value for the lambda_q before it increase"""

    min_lambda_d: Param[float] = 0
    """Min value for the lambda_d before it increase"""

    lamdba_warmup_steps: Param[int] = 0
    """The warmup steps for the lambda"""

    def quadratic_ratio(self, step):
        if step > self.lamdba_warmup_steps:
            return 1
        else:
            return (step / self.lamdba_warmup_steps) ** 2

    def __post_init__(self):
        self.initial_lambda_q = self.lambda_q
        self.initial_lambda_d = self.lambda_d

    def __call__(self, info: TrainerContext, queries, documents):
        current_step = info.steps
        self.lambda_q = (
            self.initial_lambda_q - self.min_lambda_q
        ) * self.quadratic_ratio(current_step) + self.min_lambda_q
        self.lambda_d = (
            self.initial_lambda_d - self.min_lambda_d
        ) * self.quadratic_ratio(current_step) + self.min_lambda_d
        FlopsRegularizer.__call__(self, info, queries, documents)<|MERGE_RESOLUTION|>--- conflicted
+++ resolved
@@ -1,12 +1,7 @@
 from typing import List, Optional
 import torch
 from experimaestro import Param
-<<<<<<< HEAD
-from xpmir.letor.batchers import Batcher
-=======
-from xpmir.distributed import DistributableModel
 from xpmir.learning.batchers import Batcher
->>>>>>> f0486beb
 from xpmir.neural import DualRepresentationScorer
 from xpmir.rankers import Retriever
 from xpmir.utils.utils import easylog, foreach
