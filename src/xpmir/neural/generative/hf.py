import logging

from transformers import AutoConfig, AutoTokenizer, T5ForConditionalGeneration, T5Config
from experimaestro import Param, LightweightTask
from typing import Optional, List, NamedTuple

import torch
from torch import nn
<<<<<<< HEAD
=======
from xpmir.learning import ModuleInitOptions, ModuleInitMode
>>>>>>> 0709e412
from xpmir.letor.records import TokenizedTexts
from xpmir.distributed import DistributableModel
from . import ConditionalGenerator, StepwiseGenerator


class GeneratorForwardOutput(NamedTuple):
    """The forward output of the generative retrieval"""

    logits: torch.tensor
    past_key_values: Optional[torch.tensor] = None


class T5ConditionalGenerator(ConditionalGenerator, DistributableModel):

    hf_id: Param[str]
    """The HuggingFace identifier (to configure the model)"""

    def stepwise_iterator(self) -> StepwiseGenerator:
        return T5StepwiseGenerator(self)

<<<<<<< HEAD
    def __initialize__(self):
        super().__initialize__()
=======
    def __initialize__(self, options: ModuleInitOptions):
        assert options.mode != ModuleInitMode.RANDOM, "Random mode not handled (yet)"

        super().__initialize__(options)

>>>>>>> 0709e412
        # Easy and hacky way to get the device
        self._dummy_params = nn.Parameter(torch.Tensor())

        self.tokenizer = AutoTokenizer.from_pretrained(self.hf_id, use_fast=True)
<<<<<<< HEAD
        self.model = self.initialize_model()
=======
        self.config = AutoConfig.from_pretrained(self.hf_id)

        self.model = CustomOutputT5(self.config, self.decoder_outdim)
>>>>>>> 0709e412
        self.pad_token_id = self.model.config.pad_token_id
        self.decoder_start_token_id = self.model.config.decoder_start_token_id
        self.eos_token_id = self.model.config.eos_token_id

    def initialize_model(self):
        return T5ForConditionalGeneration.from_pretrained(self.hf_id)

    @property
    def device(self):
        return self._dummy_params.device

    def batch_tokenize(
        self,
        texts: List[str],
        batch_first=True,
        maxlen=None,
        mask=False,
    ) -> TokenizedTexts:
        """Tokenize the input text"""
        if maxlen is None:
            maxlen = self.tokenizer.model_max_length
        else:
            maxlen = min(maxlen, self.tokenizer.model_max_length)

        assert batch_first, "Batch first is the only option"

        r = self.tokenizer(
            list(texts),
            max_length=maxlen,
            truncation=True,
            padding=True,
            return_tensors="pt",
            return_length=True,
            return_attention_mask=mask,
        )
        return TokenizedTexts(
            None,
            r["input_ids"].to(self.device),
            r.get("length", None),
            r["attention_mask"].to(self.device) if mask else None,
            r.get("token_type_ids", None),  # if r["token_type_ids"] else None
        )

    def encode(self, texts: List[str]):
        """Returns the encoder_output and the input mask for the given text,
        which could accelerate the autoregressive generation procedure"""

        encoder = self.model.get_encoder()
        tokenized = self.batch_tokenize(texts, maxlen=512, mask=True)
        encoder_output = encoder(
            tokenized.ids,
            attention_mask=tokenized.mask,
            return_dict=True,
        )
        return encoder_output, tokenized.mask

    def forward(
        self,
        encoder_attention_mask,  # shape [bs, seq] with 0 or 1
        encoder_outputs,
        decoder_input_ids=None,  # if given, shape [bs]
        past_key_values=None,
    ):
        """Get the logits from the decoder"""
        bs = encoder_outputs.last_hidden_state.shape[0]

        if past_key_values is None:
            decoder_input_ids = (
                torch.ones((bs, 1), dtype=torch.long).to(self.device)
                * self.decoder_start_token_id
            )
        else:
            if decoder_input_ids is None:
                raise ValueError("decoder_input_ids of the previous layer is not given")
            else:
                decoder_input_ids = decoder_input_ids.unsqueeze(-1)

        # Do a forward pass to get the next token
        # returns three not None values:
        # past_key_values, last_hidden_state, encoder_last_hidden_state
        decoder_output = self.model(
            decoder_input_ids=decoder_input_ids,
            encoder_outputs=encoder_outputs,
            attention_mask=encoder_attention_mask,
            past_key_values=past_key_values,
            use_cache=True,
            return_dict=True,
        )
        logits = decoder_output.logits[:, -1, :]  # shape [bs, decoder_outdim+1]

        return GeneratorForwardOutput(
            logits=logits, past_key_values=decoder_output.past_key_values
        )

    def distribute_models(self, update):
        self.model = update(self.model)


class CustomOutputT5(T5ForConditionalGeneration):
    """T5-based identifier generation

    The class modifies T5 to use a custom vocabulary in the decoder
    """

    def __init__(self, config: T5Config, decoder_outdim):
        # not including the eos and pad
        self.decoder_outdim = decoder_outdim

        # modification of the config according to our needs
        config.pad_token_id = self.decoder_outdim + 1
        config.decoder_start_token_id = self.decoder_outdim + 1
        config.eos_token_id = self.decoder_outdim
        # save
        self.config = config

        super().__init__(self.config)

        # Modify LM head
        self.lm_head = nn.Linear(
            self.lm_head.in_features, self.decoder_outdim + 1, bias=False
        )

        # Make the input embedding has the name of encoder.embed_tokens
        encoder_embeddings = nn.Embedding(self.config.vocab_size, self.config.d_model)
        self.get_encoder().set_input_embeddings(encoder_embeddings)

        self.config.vocab_size = self.decoder_outdim + 1

        # Modify the decoder vocabulary
        decoder_embeddings = nn.Embedding(
            self.decoder_outdim + 2, self.config.d_model, padding_idx=decoder_outdim + 1
        )
        self.get_decoder().set_input_embeddings(decoder_embeddings)

    def forward(self, **kwargs):
        return super().forward(**kwargs)


class T5StepwiseGenerator(StepwiseGenerator):
    def __init__(self, id_generator: ConditionalGenerator):
        super().__init__()
        # The identifier to use to generate the next step's token
        self.id_generator = id_generator

    def init(self, texts: List[str]):
        """Initialize some inner states for further iterations, and return
        the initial decoder input tokens"""
        self.encoder_output, self.attention_mask = self.id_generator.encode(texts)
        self.past_key_values = None

    def step(self, decoder_input_tokens) -> torch.Tensor:  # input shape [bs]
        """Returns the distribution over next tokens (BxV) by performing a
        stepwise iteration"""
        forward_output: GeneratorForwardOutput = self.id_generator(
            self.attention_mask,
            self.encoder_output,
            decoder_input_tokens,
            past_key_values=self.past_key_values,
        )
        self.past_key_values = forward_output.past_key_values
        return forward_output.logits


class T5IdentifierGenerator(T5ConditionalGenerator):
    """generate the id of the token based on t5-based models"""

    decoder_outdim: Param[int] = 10
    """The decoder output dimension for the t5 model, use it to
    rebuild the lm_head and the decoder embedding, this number
    doesn't include the pad token and the eos token
    """

    def initialize_model(self):
        return CustomOutputT5(self.config, self.decoder_outdim)


class LoadFromT5(LightweightTask):
    """Load parameters from a T5 model"""

    t5_model: Param[T5IdentifierGenerator]
    """the target"""

    def execute(self):
        self.t5_model.initialize(None)

        # Load from checkpoint
        logging.info("Loading hugginface T5 from checkpoint %s", self.t5_model.hf_id)
        # Load the pre-trained model
        t5_model = T5ForConditionalGeneration.from_pretrained(self.t5_model.hf_id)

        # Change the state_dict for the lm_head the decoder embedding
        state_dict = t5_model.state_dict()

        del state_dict["lm_head.weight"]

        # use random initialized t5 decoder
        decoder_key_names = [name for name in state_dict.keys() if "decoder" in name]
        for name in decoder_key_names:
            del state_dict[name]

        logging.info("Loading state dict into CustomOutputT5")
        self.t5_model.model.load_state_dict(state_dict, strict=False)<|MERGE_RESOLUTION|>--- conflicted
+++ resolved
@@ -6,10 +6,7 @@
 
 import torch
 from torch import nn
-<<<<<<< HEAD
-=======
 from xpmir.learning import ModuleInitOptions, ModuleInitMode
->>>>>>> 0709e412
 from xpmir.letor.records import TokenizedTexts
 from xpmir.distributed import DistributableModel
 from . import ConditionalGenerator, StepwiseGenerator
@@ -30,33 +27,24 @@
     def stepwise_iterator(self) -> StepwiseGenerator:
         return T5StepwiseGenerator(self)
 
-<<<<<<< HEAD
-    def __initialize__(self):
-        super().__initialize__()
-=======
     def __initialize__(self, options: ModuleInitOptions):
         assert options.mode != ModuleInitMode.RANDOM, "Random mode not handled (yet)"
 
         super().__initialize__(options)
 
->>>>>>> 0709e412
         # Easy and hacky way to get the device
         self._dummy_params = nn.Parameter(torch.Tensor())
 
         self.tokenizer = AutoTokenizer.from_pretrained(self.hf_id, use_fast=True)
-<<<<<<< HEAD
-        self.model = self.initialize_model()
-=======
         self.config = AutoConfig.from_pretrained(self.hf_id)
-
-        self.model = CustomOutputT5(self.config, self.decoder_outdim)
->>>>>>> 0709e412
+        self.model = self.initialize_model(options)
+
         self.pad_token_id = self.model.config.pad_token_id
         self.decoder_start_token_id = self.model.config.decoder_start_token_id
         self.eos_token_id = self.model.config.eos_token_id
 
-    def initialize_model(self):
-        return T5ForConditionalGeneration.from_pretrained(self.hf_id)
+    def initialize_model(self, options: ModuleInitOptions):
+        return T5ForConditionalGeneration.from_config(self.config)
 
     @property
     def device(self):
@@ -149,46 +137,6 @@
         self.model = update(self.model)
 
 
-class CustomOutputT5(T5ForConditionalGeneration):
-    """T5-based identifier generation
-
-    The class modifies T5 to use a custom vocabulary in the decoder
-    """
-
-    def __init__(self, config: T5Config, decoder_outdim):
-        # not including the eos and pad
-        self.decoder_outdim = decoder_outdim
-
-        # modification of the config according to our needs
-        config.pad_token_id = self.decoder_outdim + 1
-        config.decoder_start_token_id = self.decoder_outdim + 1
-        config.eos_token_id = self.decoder_outdim
-        # save
-        self.config = config
-
-        super().__init__(self.config)
-
-        # Modify LM head
-        self.lm_head = nn.Linear(
-            self.lm_head.in_features, self.decoder_outdim + 1, bias=False
-        )
-
-        # Make the input embedding has the name of encoder.embed_tokens
-        encoder_embeddings = nn.Embedding(self.config.vocab_size, self.config.d_model)
-        self.get_encoder().set_input_embeddings(encoder_embeddings)
-
-        self.config.vocab_size = self.decoder_outdim + 1
-
-        # Modify the decoder vocabulary
-        decoder_embeddings = nn.Embedding(
-            self.decoder_outdim + 2, self.config.d_model, padding_idx=decoder_outdim + 1
-        )
-        self.get_decoder().set_input_embeddings(decoder_embeddings)
-
-    def forward(self, **kwargs):
-        return super().forward(**kwargs)
-
-
 class T5StepwiseGenerator(StepwiseGenerator):
     def __init__(self, id_generator: ConditionalGenerator):
         super().__init__()
@@ -214,6 +162,46 @@
         return forward_output.logits
 
 
+class T5ForIdentifierGeneration(T5ForConditionalGeneration):
+    """T5-based identifier generation
+
+    The class modifies T5 to use a custom vocabulary in the decoder
+    """
+
+    def __init__(self, config: T5Config, decoder_outdim: int):
+        # not including the eos and pad
+        self.decoder_outdim = decoder_outdim
+
+        # modification of the config according to our needs
+        config.pad_token_id = self.decoder_outdim + 1
+        config.decoder_start_token_id = self.decoder_outdim + 1
+        config.eos_token_id = self.decoder_outdim
+
+        # Keep config at hand
+        self.config = config
+
+        super().__init__(self.config)
+
+        # Modify LM head
+        self.lm_head = nn.Linear(
+            self.lm_head.in_features, self.decoder_outdim + 1, bias=False
+        )
+
+        # We have one more token (PAD when )
+        encoder_embeddings = nn.Embedding(self.config.vocab_size, self.config.d_model)
+        self.config.vocab_size = self.decoder_outdim + 1
+        self.get_encoder().set_input_embeddings(encoder_embeddings)
+
+        # Modify the decoder vocabulary
+        decoder_embeddings = nn.Embedding(
+            self.decoder_outdim + 2, self.config.d_model, padding_idx=decoder_outdim + 1
+        )
+        self.get_decoder().set_input_embeddings(decoder_embeddings)
+
+    def forward(self, **kwargs):
+        return super().forward(**kwargs)
+
+
 class T5IdentifierGenerator(T5ConditionalGenerator):
     """generate the id of the token based on t5-based models"""
 
@@ -223,33 +211,94 @@
     doesn't include the pad token and the eos token
     """
 
-    def initialize_model(self):
-        return CustomOutputT5(self.config, self.decoder_outdim)
+    def initialize_model(self, options: ModuleInitOptions):
+        return T5ForIdentifierGeneration(self.config, self.decoder_outdim)
+
+
+class T5ForConditionalCustomGeneration(T5ForConditionalGeneration):
+    """T5-based model with custom output"""
+
+    def __init__(self, config: T5Config, decoder_outdim: int):
+        # not including the eos and pad
+        self.config = config
+        self.decoder_outdim = decoder_outdim
+        config.decoder_start_token_id = self.decoder_outdim - 1
+
+        super().__init__(self.config)
+
+        # Modify LM head
+        self.lm_head = nn.Linear(
+            self.lm_head.in_features, self.decoder_outdim, bias=False
+        )
+
+        encoder_embeddings = nn.Embedding(self.config.vocab_size, self.config.d_model)
+        self.get_encoder().set_input_embeddings(encoder_embeddings)
+
+        # Modify the decoder vocabulary
+        self.config.vocab_size = self.decoder_outdim
+        decoder_embeddings = nn.Embedding(self.decoder_outdim, self.config.d_model)
+        self.get_decoder().set_input_embeddings(decoder_embeddings)
+
+    def forward(self, **kwargs):
+        return super().forward(**kwargs)
+
+
+class T5CustomOutputGenerator(T5ConditionalGenerator):
+    """generate the id of the token based on t5-based models"""
+
+    #: List of tokens for the output
+    tokens: Param[List[str]]
+
+    def initialize_model(self, options: ModuleInitOptions):
+        return T5ForConditionalCustomGeneration(self.config, len(self.tokens))
 
 
 class LoadFromT5(LightweightTask):
     """Load parameters from a T5 model"""
 
-    t5_model: Param[T5IdentifierGenerator]
+    t5_model: Param[T5ConditionalGenerator]
     """the target"""
 
     def execute(self):
-        self.t5_model.initialize(None)
+        self.t5_model.initialize(ModuleInitMode.DEFAULT.to_options())
 
         # Load from checkpoint
         logging.info("Loading hugginface T5 from checkpoint %s", self.t5_model.hf_id)
-        # Load the pre-trained model
+
+        # Load the T5 pre-trained model
         t5_model = T5ForConditionalGeneration.from_pretrained(self.t5_model.hf_id)
 
         # Change the state_dict for the lm_head the decoder embedding
         state_dict = t5_model.state_dict()
 
-        del state_dict["lm_head.weight"]
-
-        # use random initialized t5 decoder
-        decoder_key_names = [name for name in state_dict.keys() if "decoder" in name]
-        for name in decoder_key_names:
-            del state_dict[name]
-
-        logging.info("Loading state dict into CustomOutputT5")
+        if isinstance(self.t5_model, T5IdentifierGenerator):
+            # Just forget about the weights
+            del state_dict["lm_head.weight"]
+
+            # use random initialized t5 decoder
+            decoder_key_names = [
+                name for name in state_dict.keys() if "decoder" in name
+            ]
+            for name in decoder_key_names:
+                del state_dict[name]
+        elif isinstance(self.t5_model, T5CustomOutputGenerator):
+            # Get the token embeddings from the tokenizer
+            token_ids = []
+            for token in self.t5_model.tokens:
+                ids = self.t5_model.tokenizer.encode(token, add_special_tokens=False)
+                if len(ids) != 1:
+                    raise ValueError(f"Token {token} is made of {len(ids)} subtokens")
+                token_ids.append(ids[0])
+
+            # And restrict our dictionary to the possible tokens
+            state_dict["lm_head.weight"] = t5_model.lm_head.weight.detach()[
+                (tuple(token_ids),)
+            ]
+            state_dict[
+                "decoder.embed_tokens.weight"
+            ] = t5_model.lm_head.weight.detach()[(tuple(token_ids),)]
+        else:
+            raise ValueError(f"Type {type(self.t5_model)} not expected")
+
+        logging.info("Loading state dict into the custom T5")
         self.t5_model.model.load_state_dict(state_dict, strict=False)