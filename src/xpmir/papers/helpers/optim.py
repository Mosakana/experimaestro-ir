--- conflicted
+++ resolved
@@ -3,10 +3,7 @@
 from xpmir.learning.optim import (
     AdamW,
     Adam,
-<<<<<<< HEAD
-=======
     Adafactor,
->>>>>>> f8f7e34a
     SGD,
     ParameterOptimizer,
     RegexParameterFilter,
@@ -38,18 +35,6 @@
     """Regular expression for layers"""
 
     def get_optimizer(self, regularization):
-<<<<<<< HEAD
-        if self.optimizer_name == "adam-w":
-            return AdamW(
-                lr=self.lr,
-                weight_decay=self.weight_decay if regularization else 0,
-                eps=self.eps,
-            )
-        elif self.optimizer_name == "adam-w":
-            return Adam(self.lr, weight_decay=0, eps=self.eps)
-        elif self.optimizer_name == "sgd":
-            return SGD(lr=self.lr)
-=======
         # Set weight decay to 0 if no regularization
         weight_decay = self.weight_decay if regularization else 0
 
@@ -67,7 +52,6 @@
             return Adafactor(
                 lr=self.lr, weight_decay=weight_decay, relative_step=self.lr is None
             )
->>>>>>> f8f7e34a
         else:
             raise ValueError(f"Cannot handle optimizer named {self.optimizer_Name}")
 
