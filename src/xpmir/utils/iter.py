--- conflicted
+++ resolved
@@ -323,11 +323,7 @@
     except StopIteration:
         queue.put(STOP_ITERATION)
     except Exception as e:
-<<<<<<< HEAD
-        logging.exception("Got an error in the iterator process")
-=======
         logger.exception("Exception while iterating")
->>>>>>> 76ff322d
         queue.put(e)
 
 
