--- conflicted
+++ resolved
@@ -93,14 +93,6 @@
             for key, store in self.metrics.items()
             if store
         }
-<<<<<<< HEAD
-        if self.store_last_checkpoint:
-            res["last_checkpoint"] = ModuleLoader(
-                config=learner.model,
-                path=str(self.last_checkpoint_path / TrainState.MODEL_PATH),
-            )
-=======
->>>>>>> f5397eb0
 
         return res
 
