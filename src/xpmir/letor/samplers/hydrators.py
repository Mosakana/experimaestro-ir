from abc import ABC, abstractmethod
from typing import Iterator, Optional, List, Any
from experimaestro import Config, Param
<<<<<<< HEAD
=======
import numpy as np
>>>>>>> 5c39b3bc
import datamaestro_text.data.ir.base as ir
from datamaestro_text.data.ir import DocumentStore
from xpmir.datasets.adapters import TextStore
from xpmir.letor.samplers import PairwiseSampler
from xpmir.letor.records import (
    PairwiseRecords,
    PairwiseRecord,
    TopicRecord,
    DocumentRecord,
)
from xpmir.utils.iter import (
    SerializableIterator,
    SkippingIterator,
    SerializableIteratorTransform,
)


class SampleTransform(Config, ABC):
    @abstractmethod
    def transform_topics(self, topics: List[ir.Topic]) -> Optional[List[ir.Topic]]:
        ...

    @abstractmethod
    def transform_documents(
        self, documents: List[ir.Document]
    ) -> Optional[List[ir.Document]]:
        ...


class SampleHydrator(SampleTransform):
    """Base class for document/topic hydrators"""

    documentstore: Param[Optional[DocumentStore]]
    """The store for document texts if needed"""

    querystore: Param[Optional[TextStore]]
    """The store for query texts if needed"""

    def transform_topics(self, topics: List[ir.Topic]):
        if self.querystore is None:
            return None
        return (
            ir.GenericTopic(topic.get_id(), self.querystore[topic.get_id()])
            for topic in topics
        )

    def transform_documents(self, documents: List[ir.Document]):
        if self.documentstore is None:
            return None
        return self.documentstore.documents_ext([d.id for d in documents])


class PairwiseTransformAdapter(PairwiseSampler):
    """Transforms pairwise samples using an adapter

    It is interesting to use this adapter since the transformation is only
    performed if the samples are used: when using a SkippingIterator, when
    recovering a checkpoint, all the records might have to be processed
    otherwise.
    """

    sampler: Param[PairwiseSampler]
    """The distillation samples without texts for query and documents"""

    adapter: Param[SampleTransform]
    """The transformation"""

    def initialize(self, random: Optional[np.RandomState] = None):
        super().initialize(random)
        self.sampler.initialize(random)

    def transform_record(self, record: PairwiseRecord) -> PairwiseRecord:
        (topic,) = self.adapter.transform_topics([record.query.topic]) or [
            record.query.topic
        ]
        docs = [record.positive.document, record.negative.document]
        pos, neg = self.adapter.transform_documents(docs) or docs
        return PairwiseRecord(
            TopicRecord(topic), DocumentRecord(pos), DocumentRecord(neg)
        )

    def pairwise_iter(self) -> Iterator[PairwiseRecord]:
        iterator = self.sampler.pairwise_iter()

        return SerializableIteratorTransform(
            SkippingIterator.make_serializable(iterator), self.transform_record
        )

    def transform_records(self, records: PairwiseRecords) -> PairwiseRecord:
        if topics := self.adapter.transform_topics(
            [tr.topic for tr in records.unique_topics]
        ):
            records.set_unique_topics([TopicRecord(topic) for topic in topics])

        if documents := self.adapter.transform_documents(
            [dr.document for dr in records.unique_documents]
        ):
            records.set_unique_documents(
                [DocumentRecord(document) for document in documents]
            )

        return records

    def pairwise_batch_iter(self, size) -> SerializableIterator[PairwiseRecords, Any]:
        iterator = self.sampler.pairwise_batch_iter(size)
        return SerializableIteratorTransform(
            SkippingIterator.make_serializable(iterator), self.transform_records
        )<|MERGE_RESOLUTION|>--- conflicted
+++ resolved
@@ -1,10 +1,7 @@
 from abc import ABC, abstractmethod
 from typing import Iterator, Optional, List, Any
 from experimaestro import Config, Param
-<<<<<<< HEAD
-=======
 import numpy as np
->>>>>>> 5c39b3bc
 import datamaestro_text.data.ir.base as ir
 from datamaestro_text.data.ir import DocumentStore
 from xpmir.datasets.adapters import TextStore
